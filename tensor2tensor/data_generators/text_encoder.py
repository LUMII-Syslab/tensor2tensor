# Copyright 2017 Google Inc.
#
# Licensed under the Apache License, Version 2.0 (the "License");
# you may not use this file except in compliance with the License.
# You may obtain a copy of the License at
#
#     http://www.apache.org/licenses/LICENSE-2.0
#
# Unless required by applicable law or agreed to in writing, software
# distributed under the License is distributed on an "AS IS" BASIS,
# WITHOUT WARRANTIES OR CONDITIONS OF ANY KIND, either express or implied.
# See the License for the specific language governing permissions and
# limitations under the License.

"""Encoders for text data.

* TextEncoder: base class
* ByteTextEncoder: for ascii text
* TokenTextEncoder: with user-supplied vocabulary file
* SubwordTextEncoder: invertible
"""
from __future__ import absolute_import
from __future__ import division
from __future__ import print_function

from collections import defaultdict

# Dependency imports

import six
from six import PY2
from six import unichr  # pylint: disable=redefined-builtin
from six.moves import xrange  # pylint: disable=redefined-builtin
from tensor2tensor.data_generators import tokenizer

import tensorflow as tf


# Conversion between Unicode and UTF-8, if required (on Python2)
<<<<<<< HEAD
native_to_unicode = (lambda s: s.decode("utf-8")) if PY2 else (lambda s: s)
=======
def native_to_unicode(s):
  return s.decode("utf-8") if (PY2 and not isinstance(s, unicode)) else s


>>>>>>> 28e0e4eb
unicode_to_native = (lambda s: s.encode("utf-8")) if PY2 else (lambda s: s)


# Reserved tokens for things like padding and EOS symbols.
PAD = "<pad>"
EOS = "<EOS>"
RESERVED_TOKENS = [PAD, EOS]
NUM_RESERVED_TOKENS = len(RESERVED_TOKENS)
PAD_TOKEN = RESERVED_TOKENS.index(PAD) # Normally 0
EOS_TOKEN = RESERVED_TOKENS.index(EOS) # Normally 1

if six.PY2:
  RESERVED_TOKENS_BYTES = RESERVED_TOKENS
else:
  RESERVED_TOKENS_BYTES = [bytes(PAD, "ascii"), bytes(EOS, "ascii")]

class TextEncoder(object):
  """Base class for converting from ints to/from human readable strings."""

  def __init__(self, num_reserved_ids=NUM_RESERVED_TOKENS):
    self._num_reserved_ids = num_reserved_ids

  def encode(self, s):
    """Transform a human-readable string into a sequence of int ids.

    The ids should be in the range [num_reserved_ids, vocab_size). Ids [0,
    num_reserved_ids) are reserved.

    EOS is not appended.

    Args:
      s: human-readable string to be converted.

    Returns:
      ids: list of integers
    """
    return [int(w) + self._num_reserved_ids for w in s.split()]

  def decode(self, ids):
    """Transform a sequence of int ids into a human-readable string.

    EOS is not expected in ids.

    Args:
      ids: list of integers to be converted.

    Returns:
      s: human-readable string.
    """
    decoded_ids = []
    for id_ in ids:
      if 0 <= id_ < self._num_reserved_ids:
        decoded_ids.append(RESERVED_TOKENS[int(id_)])
      else:
        decoded_ids.append(id_ - self._num_reserved_ids)
    return " ".join([str(d) for d in decoded_ids])

  @property
  def vocab_size(self):
    raise NotImplementedError()


class ByteTextEncoder(TextEncoder):
  """Encodes each byte to an id. For 8-bit strings only."""

  def encode(self, s):
    numres = self._num_reserved_ids
    if six.PY2:
      return [ord(c) + numres for c in s]
    # Python3: explicitly convert to UTF-8
    return [c + numres for c in s.encode("utf-8")]

  def decode(self, ids):
    numres = self._num_reserved_ids
    decoded_ids = []
    int2byte = six.int2byte
    for id_ in ids:
      if 0 <= id_ < numres:
        decoded_ids.append(RESERVED_TOKENS_BYTES[int(id_)])
      else:
        decoded_ids.append(int2byte(id_ - numres))
    if six.PY2:
      return "".join(decoded_ids)
    # Python3: join byte arrays and then decode string
    return b"".join(decoded_ids).decode("utf-8", "replace")

  @property
  def vocab_size(self):
    return 2**8 + self._num_reserved_ids


class TokenTextEncoder(TextEncoder):
  """Encoder based on a user-supplied vocabulary."""

  def __init__(self, vocab_filename, reverse=False, num_reserved_ids=NUM_RESERVED_TOKENS):
    """Initialize from a file, one token per line."""
    super(TokenTextEncoder, self).__init__(num_reserved_ids=num_reserved_ids)
    self._reverse = reverse
    self._load_vocab_from_file(vocab_filename)

  def encode(self, sentence):
    """Converts a space-separated string of tokens to a list of ids."""
    ret = [self._token_to_id[tok] for tok in sentence.strip().split()]
    return ret[::-1] if self._reverse else ret

  def decode(self, ids):
    seq = reversed(ids) if self._reverse else ids
    return " ".join([self._safe_id_to_token(i) for i in seq])

  @property
  def vocab_size(self):
    return len(self._id_to_token)

  def _safe_id_to_token(self, idx):
    return self._id_to_token.get(idx, "ID_%d" % idx)

  def _load_vocab_from_file(self, filename):
    """Load vocab from a file."""
    self._token_to_id = {}
    self._id_to_token = {}

    for idx, tok in enumerate(RESERVED_TOKENS):
      self._token_to_id[tok] = idx
      self._id_to_token[idx] = tok

    token_start_idx = self._num_reserved_ids
    with tf.gfile.Open(filename) as f:
      for i, line in enumerate(f):
        idx = token_start_idx + i
        tok = line.strip()
        self._token_to_id[tok] = idx
        self._id_to_token[idx] = tok


class SubwordTextEncoder(TextEncoder):
  """Class for invertibly encoding text using a limited vocabulary.

  Invertibly encodes a native string as a sequence of subtokens from a limited
  vocabulary.

  A SubwordTextEncoder is built from a corpus (so it is tailored to the text in
  the corpus), and stored to a file. See text_encoder_build_subword.py.

  It can then be loaded and used to encode/decode any text.

  Encoding has four phases:

  1. Tokenize into a list of tokens.  Each token is a unicode string of either
     all alphanumeric characters or all non-alphanumeric characters.  We drop
     tokens consisting of a single space that are between two alphanumeric
     tokens.

  2. Escape each token.  This escapes away special and out-of-vocabulary
     characters, and makes sure that each token ends with an underscore, and
     has no other underscores.

  3. Represent each escaped token as a the concatenation of a list of subtokens
     from the limited vocabulary.  Subtoken selection is done greedily from
     beginning to end.  That is, we construct the list in order, always picking
     the longest subtoken in our vocabulary that matches a prefix of the
     remaining portion of the encoded token.

  4. Concatenate these lists.  This concatenation is invertible due to the
     fact that the trailing underscores indicate when one list is finished.

  """

<<<<<<< HEAD
  def __init__(self, filename=None, num_reserved_ids=NUM_RESERVED_TOKENS):
=======
  def __init__(self, filename=None):
>>>>>>> 28e0e4eb
    """Initialize and read from a file, if provided."""
    if filename is not None:
      self._load_from_file(filename)
    super(SubwordTextEncoder, self).__init__(num_reserved_ids=None)

  def encode(self, raw_text):
    """Converts a native string to a list of subtoken ids.

    Args:
      raw_text: a native string.
    Returns:
      a list of integers in the range [0, vocab_size)
    """
    return self._tokens_to_subtokens(tokenizer.encode(
        native_to_unicode(raw_text)))

  def decode(self, subtokens):
    """Converts a sequence of subtoken ids to a native string.

    Args:
      subtokens: a list of integers in the range [0, vocab_size)
    Returns:
      a native string
    """
    return unicode_to_native(tokenizer.decode(
        self._subtokens_to_tokens(subtokens)))

  @property
  def vocab_size(self):
    """The subtoken vocabulary size."""
    return len(self._all_subtoken_strings)

  def _tokens_to_subtokens(self, tokens):
    """Converts a list of tokens to a list of subtoken ids.

    Args:
      tokens: a list of strings.
    Returns:
      a list of integers in the range [0, vocab_size)
    """
    ret = []
    for token in tokens:
      ret.extend(self._escaped_token_to_subtokens(self._escape_token(token)))
    return ret

  def _subtokens_to_tokens(self, subtokens):
    """Converts a list of subtoken ids to a list of tokens.

    Args:
      subtokens: a list of integers in the range [0, vocab_size)
    Returns:
      a list of strings.
    """
    concatenated = "".join(
        [self._subtoken_to_subtoken_string(s) for s in subtokens])
    split = concatenated.split("_")
    return [self._unescape_token(t + "_") for t in split if t]

  def _subtoken_to_subtoken_string(self, subtoken):
    """Subtoken_String (string) corresponding to the given subtoken (id)."""
    if 0 <= subtoken < self.vocab_size:
      return self._all_subtoken_strings[subtoken]
    return u""

  def _escaped_token_to_subtokens(self, escaped_token):
    """Converts an escaped token string to a list of subtokens.

    Args:
      escaped_token: an escaped token
    Returns:
      a list of one or more integers.
    """
    ret = []
    pos = 0
    lesc = len(escaped_token)
    while pos < lesc:
      end = min(lesc, pos + self._max_subtoken_len)
      while end > pos:
        subtoken = self._subtoken_string_to_id.get(escaped_token[pos:end], -1)
        if subtoken != -1:
          break
        end -= 1
      assert end > pos
      ret.append(subtoken)
      pos = end

    return ret

  @classmethod
  def build_to_target_size(cls,
                           target_size,
                           token_counts,
                           min_val,
                           max_val,
                           num_iterations=4):
    """Builds a SubwordTextEncoder that has `vocab_size` near `target_size`.

    Uses simple recursive binary search to find a `min_count` value that most
    closely matches the `target_size`.

    Args:
      target_size: desired vocab_size to approximate.
      token_counts: a dictionary of string to int.
      min_val: an integer - lower bound for `min_count`.
      max_val: an integer - upper bound for `min_count`.
      num_iterations: an integer.  how many iterations of refinement.

    Returns:
      a SubwordTextEncoder instance.
    """
    def bisect(min_val, max_val):
      """Bisection to find the right size."""
      present_count = (max_val + min_val) // 2
      tf.logging.info("Trying min_count %d" % present_count)
      subtokenizer = cls()
      subtokenizer.build_from_token_counts(token_counts,
                                           present_count, num_iterations)
      if min_val >= max_val or subtokenizer.vocab_size == target_size:
        return subtokenizer

      if subtokenizer.vocab_size > target_size:
        other_subtokenizer = bisect(present_count + 1, max_val)
      else:
        other_subtokenizer = bisect(min_val, present_count - 1)

      if other_subtokenizer is None:
        return subtokenizer

      if (abs(other_subtokenizer.vocab_size - target_size) <
          abs(subtokenizer.vocab_size - target_size)):
        return other_subtokenizer
      return subtokenizer

    return bisect(min_val, max_val)

  def build_from_token_counts(self,
                              token_counts,
                              min_count,
                              num_iterations=4,
                              num_reserved_ids=2):
    """Train a SubwordTextEncoder based on a dictionary of word counts.

    Args:
      token_counts: a dictionary of Unicode strings to int.
      min_count: an integer - discard subtokens with lower counts.
      num_iterations: an integer.  how many iterations of refinement.
      num_reserved_ids: an integer.  how many ids to reserve for special tokens.
    """
    # first determine the alphabet to include all characters with count at
    # least min_count in the dataset.
    char_counts = defaultdict(int)
    for token, count in six.iteritems(token_counts):
      for c in token:
        char_counts[c] += count
    self._alphabet = set()
    for c, count in six.iteritems(char_counts):
      if count >= min_count:
        self._alphabet.add(c)
    # Make sure all characters needed for escaping are included
    for c in u"\\_;0123456789":
      self._alphabet.add(c)

    # We build iteratively.  On each iteration, we segment all the words,
    # then count the resulting potential subtokens, keeping the ones
    # with high enough counts for our new vocabulary.
    if min_count < 1:
      min_count = 1
    for i in xrange(num_iterations):
      tf.logging.info("Iteration {0}".format(i))
      counts = defaultdict(int)
      for token, count in six.iteritems(token_counts):
        escaped_token = self._escape_token(token)
        # we will count all tails of the escaped_token, starting from boundaries
        # determined by our current segmentation.
        if i == 0:
          starts = xrange(len(escaped_token))
        else:
          subtokens = self._escaped_token_to_subtokens(escaped_token)
          pos = 0
          starts = []
          for subtoken in subtokens:
            starts.append(pos)
            pos += len(self._all_subtoken_strings[subtoken])
        for start in starts:
          for end in xrange(start + 1, len(escaped_token) + 1):
            subtoken_string = escaped_token[start:end]
            counts[subtoken_string] += count
      # Make sure all characters needed for escaping are included
      for c in self._alphabet:
        counts[c] += min_count
      # Array of sets of candidate subtoken strings, by length
      len_to_subtoken_strings = []
      for subtoken_string, count in six.iteritems(counts):
        lsub = len(subtoken_string)
        if count >= min_count:
          # Add this subtoken string to its length set
          while len(len_to_subtoken_strings) <= lsub:
            len_to_subtoken_strings.append(set())
          len_to_subtoken_strings[lsub].add(subtoken_string)
      new_subtoken_strings = []
      # consider the candidates longest to shortest, so that if we accept
      # a longer subtoken string, we can decrement the counts of its prefixes.
      for lsub in reversed(range(1, len(len_to_subtoken_strings))):
        subtoken_strings = len_to_subtoken_strings[lsub]
        for subtoken_string in subtoken_strings:
          count = counts[subtoken_string]
          if count >= min_count:
            new_subtoken_strings.append((count, subtoken_string))
            for l in xrange(1, lsub):
              counts[subtoken_string[:l]] -= count
      # Sort in decreasing order by count
      new_subtoken_strings.sort(reverse=True)
      # Now we have a candidate vocabulary
      old_alphabet = self._alphabet
      self._init_from_list([u""] * num_reserved_ids +
                           [p[1] for p in new_subtoken_strings])
      assert old_alphabet == self._alphabet
      tf.logging.info("vocab_size = %d" % self.vocab_size)

<<<<<<< HEAD
    #original = 'This sentence was encoded by the SubwordTextEncoder.'
    #encoded = self.encode(original)
    #print(encoded)
    #print([self.subtoken_to_subtoken_string(s) for s in encoded])
    #decoded = self.decode(encoded)
    #print(decoded)
    #assert decoded == original
=======
    original = "This sentence was encoded by the SubwordTextEncoder."
    encoded = self.encode(original)
    print(encoded)
    print([self._subtoken_to_subtoken_string(s) for s in encoded])
    decoded = self.decode(encoded)
    print(decoded)
    assert decoded == original
>>>>>>> 28e0e4eb

  def dump(self):
    """Debugging dump of the current subtoken vocabulary."""
    subtoken_strings = [(i, s)
                        for s, i in six.iteritems(self._subtoken_string_to_id)]
    print(u", ".join(u"{0} : '{1}'".format(i, s)
                     for i, s in sorted(subtoken_strings)))

  def _init_from_list(self, subtoken_strings):
    """Initialize from a list of subtoken strings."""
    self._all_subtoken_strings = subtoken_strings
    # we remember the maximum length of any subtoken to avoid having to
    # check arbitrarily long strings.
    self._max_subtoken_len = max([len(s) for s in subtoken_strings])
    self._subtoken_string_to_id = {
        s: i for i, s in enumerate(subtoken_strings) if s}
    self._alphabet = set([c for c in subtoken_strings if len(c) == 1])

  def _load_from_file(self, filename):
    """Load from a file."""
    subtoken_strings = []
    with tf.gfile.Open(filename) as f:
      for line in f:
        subtoken_strings.append(native_to_unicode(line.strip()[1:-1]))
    self._init_from_list(subtoken_strings)

  def store_to_file(self, filename):
    with tf.gfile.Open(filename, "w") as f:
      for subtoken_string in self._all_subtoken_strings:
        f.write("'" + unicode_to_native(subtoken_string) + "'\n")

  def _escape_token(self, token):
    r"""Escape away underscores and OOV characters and append '_'.

    This allows the token to be experessed as the concatenation of a list
    of subtokens from the vocabulary.  The underscore acts as a sentinel
    which allows us to invertibly concatenate multiple such lists.

    Args:
      token: a unicode string
    Returns:
      escaped_token: a unicode string
    """
    assert isinstance(token, six.text_type)
    token = token.replace(u"\\", u"\\\\").replace(u"_", u"\\u") + u"_"
    ret = u""
    for c in token:
      if c in self._alphabet and c != u"\n":
        ret += c
      else:
        ret += u"\\%d;" % ord(c)
    return ret

  def _unescape_token(self, escaped_token):
    r"""Inverse of _escape_token().

    Args:
      escaped_token: a unicode string
    Returns:
      token: a unicode string
    """
    ret = u""
    escaped_token = escaped_token[:-1]
    pos = 0
    while pos < len(escaped_token):
      c = escaped_token[pos]
      if c == "\\":
        pos += 1
        if pos >= len(escaped_token):
          break
        c = escaped_token[pos]
        if c == u"u":
          ret += u"_"
          pos += 1
        elif c == "\\":
          ret += u"\\"
          pos += 1
        else:
          semicolon_pos = escaped_token.find(u";", pos)
          if semicolon_pos == -1:
            continue
          try:
            ret += unichr(int(escaped_token[pos:semicolon_pos]))
            pos = semicolon_pos + 1
          except (ValueError, OverflowError) as _:
            pass
      else:
        ret += c
        pos += 1
    return ret<|MERGE_RESOLUTION|>--- conflicted
+++ resolved
@@ -37,14 +37,8 @@
 
 
 # Conversion between Unicode and UTF-8, if required (on Python2)
-<<<<<<< HEAD
-native_to_unicode = (lambda s: s.decode("utf-8")) if PY2 else (lambda s: s)
-=======
 def native_to_unicode(s):
   return s.decode("utf-8") if (PY2 and not isinstance(s, unicode)) else s
-
-
->>>>>>> 28e0e4eb
 unicode_to_native = (lambda s: s.encode("utf-8")) if PY2 else (lambda s: s)
 
 
@@ -212,11 +206,7 @@
 
   """
 
-<<<<<<< HEAD
-  def __init__(self, filename=None, num_reserved_ids=NUM_RESERVED_TOKENS):
-=======
   def __init__(self, filename=None):
->>>>>>> 28e0e4eb
     """Initialize and read from a file, if provided."""
     if filename is not None:
       self._load_from_file(filename)
@@ -436,15 +426,6 @@
       assert old_alphabet == self._alphabet
       tf.logging.info("vocab_size = %d" % self.vocab_size)
 
-<<<<<<< HEAD
-    #original = 'This sentence was encoded by the SubwordTextEncoder.'
-    #encoded = self.encode(original)
-    #print(encoded)
-    #print([self.subtoken_to_subtoken_string(s) for s in encoded])
-    #decoded = self.decode(encoded)
-    #print(decoded)
-    #assert decoded == original
-=======
     original = "This sentence was encoded by the SubwordTextEncoder."
     encoded = self.encode(original)
     print(encoded)
@@ -452,7 +433,6 @@
     decoded = self.decode(encoded)
     print(decoded)
     assert decoded == original
->>>>>>> 28e0e4eb
 
   def dump(self):
     """Debugging dump of the current subtoken vocabulary."""
